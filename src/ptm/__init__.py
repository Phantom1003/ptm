<<<<<<< HEAD
from .syntax.strdiv import enable_str_truediv
from .syntax.param import Parameter
from .syntax.include import include
from .syntax.environ import environ
from .syntax.shell import exec_cmd, exec_cmd_stdout, exec_cmd_stderr, exec_cmd_stdout_stderr
from .system.builder import builder, task, target, targets
=======
from .strdiv import enable_str_truediv
from .param import Parameter
from .include import include
from .environ import environ
from .shell import exec_cmd, exec_cmd_stdout, exec_cmd_stderr, exec_cmd_stdout_stderr
from .builder import builder, task, target, targets
from .cli import main as cli_main
>>>>>>> 2afed4ca

__version__ = "0.1.0"
__all__ = [
    "Parameter", 
    "include", 
    "environ", 
    "exec_cmd", "exec_cmd_stdout", "exec_cmd_stderr", "exec_cmd_stdout_stderr",
    "builder", "task", "target", "targets"
]

enable_str_truediv()

def main():
    cli_main()
<|MERGE_RESOLUTION|>--- conflicted
+++ resolved
@@ -1,30 +1,21 @@
-<<<<<<< HEAD
-from .syntax.strdiv import enable_str_truediv
-from .syntax.param import Parameter
-from .syntax.include import include
-from .syntax.environ import environ
-from .syntax.shell import exec_cmd, exec_cmd_stdout, exec_cmd_stderr, exec_cmd_stdout_stderr
-from .system.builder import builder, task, target, targets
-=======
-from .strdiv import enable_str_truediv
-from .param import Parameter
-from .include import include
-from .environ import environ
-from .shell import exec_cmd, exec_cmd_stdout, exec_cmd_stderr, exec_cmd_stdout_stderr
-from .builder import builder, task, target, targets
-from .cli import main as cli_main
->>>>>>> 2afed4ca
-
-__version__ = "0.1.0"
-__all__ = [
-    "Parameter", 
-    "include", 
-    "environ", 
-    "exec_cmd", "exec_cmd_stdout", "exec_cmd_stderr", "exec_cmd_stdout_stderr",
-    "builder", "task", "target", "targets"
-]
-
-enable_str_truediv()
-
-def main():
-    cli_main()
+from .syntax.strdiv import enable_str_truediv
+from .syntax.param import Parameter
+from .syntax.include import include
+from .syntax.environ import environ
+from .syntax.shell import exec_cmd, exec_cmd_stdout, exec_cmd_stderr, exec_cmd_stdout_stderr
+from .system.builder import builder, task, target, targets
+from .cli import main as cli_main
+
+__version__ = "0.1.0"
+__all__ = [
+    "Parameter", 
+    "include", 
+    "environ", 
+    "exec_cmd", "exec_cmd_stdout", "exec_cmd_stderr", "exec_cmd_stdout_stderr",
+    "builder", "task", "target", "targets"
+]
+
+enable_str_truediv()
+
+def main():
+    cli_main()